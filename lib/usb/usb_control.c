--- conflicted
+++ resolved
@@ -95,23 +95,16 @@
 			break;
 
 		if ((req->bmRequestType & cb[i].type_mask) == cb[i].type) {
-<<<<<<< HEAD
-			result = cb[i].cb(req, &control_state.ctrl_buf,
-					  &control_state.ctrl_len,
-					  &control_state.complete);
-			if (result == USBD_REQ_HANDLED ||
-			    result == USBD_REQ_NOTSUPP)
-=======
 			result = cb[i].cb(usbd_dev, req,
 					  &(usbd_dev->control_state.ctrl_buf),
 					  &(usbd_dev->control_state.ctrl_len),
 					  &(usbd_dev->control_state.complete));
-			if (result)
->>>>>>> 4691568c
+			if (result == USBD_REQ_HANDLED ||
+			    result == USBD_REQ_NOTSUPP)
 				return result;
 		}
 	}
-
+	
 	/* Try standard request if not already handled. */
 	return _usbd_standard_request(usbd_dev, req,
 				      &(usbd_dev->control_state.ctrl_buf),
