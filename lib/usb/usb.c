--- conflicted
+++ resolved
@@ -41,34 +41,20 @@
  * @param strings TODO
  * @return Zero on success (currently cannot fail).
  */
-<<<<<<< HEAD
-int usbd_init(const usbd_driver *driver,
-	      const struct usb_device_descriptor *dev,
-	      const struct usb_config_descriptor *conf,
-	      const char **strings, int num_strings)
-{
-	_usbd_device.driver = driver;
-	_usbd_device.desc = dev;
-	_usbd_device.config = conf;
-	_usbd_device.strings = strings;
-	_usbd_device.num_strings = num_strings;
-	_usbd_device.ctrl_buf = usbd_control_buffer;
-	_usbd_device.ctrl_buf_len = sizeof(usbd_control_buffer);
-=======
 usbd_device *usbd_init(const usbd_driver *driver,
 	      	       const struct usb_device_descriptor *dev,
 	      	       const struct usb_config_descriptor *conf,
-		       const char **strings)
+		       const char **strings, int num_strings)
 {
 	usbd_device *usbd_dev;
 
 	usbd_dev = driver->init();
->>>>>>> 4691568c
 
 	usbd_dev->driver = driver;
 	usbd_dev->desc = dev;
 	usbd_dev->config = conf;
 	usbd_dev->strings = strings;
+	usbd_dev->num_strings = num_strings;
 	usbd_dev->ctrl_buf = usbd_control_buffer;
 	usbd_dev->ctrl_buf_len = sizeof(usbd_control_buffer);
 
