/** @defgroup STM32F1xx_adc_defines ADC Defines

@brief <b>Defined Constants and Types for the STM32F1xx Analog to Digital Converters</b>

@ingroup STM32F1xx_defines

@version 1.0.0

@author @htmlonly &copy; @endhtmlonly 2009 Edward Cheeseman <evbuilder@users.sourceforge.net>

@date 18 August 2012

LGPL License Terms @ref lgpl_license
 */
/*
 * This file is part of the libopencm3 project.
 *
 * Copyright (C) 2009 Edward Cheeseman <evbuilder@users.sourceforge.net>
 *
 * This library is free software: you can redistribute it and/or modify
 * it under the terms of the GNU Lesser General Public License as published by
 * the Free Software Foundation, either version 3 of the License, or
 * (at your option) any later version.
 *
 * This library is distributed in the hope that it will be useful,
 * but WITHOUT ANY WARRANTY; without even the implied warranty of
 * MERCHANTABILITY or FITNESS FOR A PARTICULAR PURPOSE.  See the
 * GNU Lesser General Public License for more details.
 *
 * You should have received a copy of the GNU Lesser General Public License
 * along with this library.  If not, see <http://www.gnu.org/licenses/>.
 */

/**@{*/

#ifndef LIBOPENCM3_ADC_H
#define LIBOPENCM3_ADC_H

#include <libopencm3/stm32/memorymap.h>
#include <libopencm3/cm3/common.h>

/* --- Convenience macros -------------------------------------------------- */

/* ADC port base addresses (for convenience) */
/****************************************************************************/
/** @defgroup adc_reg_base ADC register base addresses
@ingroup STM32F1xx_adc_defines

@{*/
#define ADC1				ADC1_BASE
#define ADC2				ADC2_BASE
#define ADC3				ADC3_BASE
/**@}*/

/* --- ADC registers ------------------------------------------------------- */

/* ADC status register (ADC_SR) */
#define ADC_SR(block)			MMIO32(block + 0x00)
#define ADC1_SR				ADC_SR(ADC1)
#define ADC2_SR				ADC_SR(ADC2)
#define ADC3_SR				ADC_SR(ADC3)

/* ADC control register 1 (ADC_CR1) */
#define ADC_CR1(block)			MMIO32(block + 0x04)
#define ADC1_CR1			ADC_CR1(ADC1)
#define ADC2_CR1			ADC_CR1(ADC2)
#define ADC3_CR1			ADC_CR1(ADC3)

/* ADC control register 2 (ADC_CR2) */
#define ADC_CR2(block)			MMIO32(block + 0x08)
#define ADC1_CR2			ADC_CR2(ADC1)
#define ADC2_CR2			ADC_CR2(ADC2)
#define ADC3_CR2			ADC_CR2(ADC3)

/* ADC sample time register 1 (ADC_SMPR1) */
#define ADC_SMPR1(block)		MMIO32(block + 0x0c)
#define ADC1_SMPR1			ADC_SMPR1(ADC1)
#define ADC2_SMPR1			ADC_SMPR1(ADC2)
#define ADC3_SMPR1			ADC_SMPR1(ADC3)

/* ADC sample time register 2 (ADC_SMPR2) */
#define ADC_SMPR2(block)		MMIO32(block + 0x10)
#define ADC1_SMPR2			ADC_SMPR2(ADC1)
#define ADC2_SMPR2			ADC_SMPR2(ADC2)
#define ADC3_SMPR2			ADC_SMPR2(ADC3)

/* ADC injected channel data offset register x (ADC_JOFRx) (x=1..4) */
#define ADC_JOFR1(block)		MMIO32(block + 0x14)
#define ADC_JOFR2(block)		MMIO32(block + 0x18)
#define ADC_JOFR3(block)		MMIO32(block + 0x1c)
#define ADC_JOFR4(block)		MMIO32(block + 0x20)
#define ADC1_JOFR1			ADC_JOFR1(ADC1)
#define ADC2_JOFR1			ADC_JOFR1(ADC2)
#define ADC3_JOFR1			ADC_JOFR1(ADC3)
#define ADC1_JOFR2			ADC_JOFR2(ADC1)
#define ADC2_JOFR2			ADC_JOFR2(ADC2)
#define ADC3_JOFR2			ADC_JOFR2(ADC3)
#define ADC1_JOFR3			ADC_JOFR3(ADC1)
#define ADC2_JOFR3			ADC_JOFR3(ADC2)
#define ADC3_JOFR3			ADC_JOFR3(ADC3)
#define ADC1_JOFR4			ADC_JOFR4(ADC1)
#define ADC2_JOFR4			ADC_JOFR4(ADC2)
#define ADC3_JOFR4			ADC_JOFR4(ADC3)

/* ADC watchdog high threshold register (ADC_HTR) */
#define ADC_HTR(block)			MMIO32(block + 0x24)
#define ADC1_HTR			ADC_HTR(ADC1)
#define ADC2_HTR			ADC_HTR(ADC2)
#define ADC3_HTR			ADC_HTR(ADC3)

/* ADC watchdog low threshold register (ADC_LTR) */
#define ADC_LTR(block)			MMIO32(block + 0x28)
#define ADC1_LTR			ADC_LTR(ADC1_BASE)
#define ADC2_LTR			ADC_LTR(ADC2_BASE)
#define ADC3_LTR			ADC_LTR(ADC3_BASE)

/* ADC regular sequence register 1 (ADC_SQR1) */
#define ADC_SQR1(block)			MMIO32(block + 0x2c)
#define ADC1_SQR1			ADC_SQR1(ADC1)
#define ADC2_SQR1			ADC_SQR1(ADC2)
#define ADC3_SQR1			ADC_SQR1(ADC3)

/* ADC regular sequence register 2 (ADC_SQR2) */
#define ADC_SQR2(block)			MMIO32(block + 0x30)
#define ADC1_SQR2			ADC_SQR2(ADC1)
#define ADC2_SQR2			ADC_SQR2(ADC2)
#define ADC3_SQR2			ADC_SQR2(ADC3)

/* ADC regular sequence register 3 (ADC_SQR3) */
#define ADC_SQR3(block)			MMIO32(block + 0x34)
#define ADC1_SQR3			ADC_SQR3(ADC1)
#define ADC2_SQR3			ADC_SQR3(ADC2)
#define ADC3_SQR3			ADC_SQR3(ADC3)

/* ADC injected sequence register (ADC_JSQR) */
#define ADC_JSQR(block)			MMIO32(block + 0x38)
#define ADC1_JSQR			ADC_JSQR(ADC1_BASE)
#define ADC2_JSQR			ADC_JSQR(ADC2_BASE)
#define ADC3_JSQR			ADC_JSQR(ADC3_BASE)

/* ADC injected data register x (ADC_JDRx) (x=1..4) */
#define ADC_JDR1(block)			MMIO32(block + 0x3c)
#define ADC_JDR2(block)			MMIO32(block + 0x40)
#define ADC_JDR3(block)			MMIO32(block + 0x44)
#define ADC_JDR4(block)			MMIO32(block + 0x48)
#define ADC1_JDR1			ADC_JDR1(ADC1)
#define ADC2_JDR1			ADC_JDR1(ADC2)
#define ADC3_JDR1			ADC_JDR1(ADC3)
#define ADC1_JDR2			ADC_JDR2(ADC1)
#define ADC2_JDR2			ADC_JDR2(ADC2)
#define ADC3_JDR2			ADC_JDR2(ADC3)
#define ADC1_JDR3			ADC_JDR3(ADC1)
#define ADC2_JDR3			ADC_JDR3(ADC2)
#define ADC3_JDR3			ADC_JDR3(ADC3)
#define ADC1_JDR4			ADC_JDR4(ADC1)
#define ADC2_JDR4			ADC_JDR4(ADC2)
#define ADC3_JDR4			ADC_JDR4(ADC3)

/* ADC regular data register (ADC_DR) */
#define ADC_DR(block)			MMIO32(block + 0x4c)
#define ADC1_DR				ADC_DR(ADC1)
#define ADC2_DR				ADC_DR(ADC2)
#define ADC3_DR				ADC_DR(ADC3)

/* --- ADC Channels ------------------------------------------------------- */

/****************************************************************************/
/** @defgroup adc_channel ADC Channel Numbers
@ingroup STM32F1xx_adc_defines

@{*/
#define ADC_CHANNEL0		0x00
#define ADC_CHANNEL1		0x01
#define ADC_CHANNEL2		0x02
#define ADC_CHANNEL3		0x03
#define ADC_CHANNEL4		0x04
#define ADC_CHANNEL5		0x05
#define ADC_CHANNEL6		0x06
#define ADC_CHANNEL7		0x07
#define ADC_CHANNEL8		0x08
#define ADC_CHANNEL9		0x09
#define ADC_CHANNEL10		0x0A
#define ADC_CHANNEL11		0x0B
#define ADC_CHANNEL12		0x0C
#define ADC_CHANNEL13		0x0D
#define ADC_CHANNEL14		0x0E
#define ADC_CHANNEL15		0x0F
#define ADC_CHANNEL16		0x10
#define ADC_CHANNEL17		0x11
/**@}*/
#define ADC_MASK		    0x1F
#define ADC_SHIFT		    0

/* --- ADC_SR values ------------------------------------------------------- */

#define ADC_SR_STRT			(1 << 4)
#define ADC_SR_JSTRT			(1 << 3)
#define ADC_SR_JEOC			(1 << 2)
#define ADC_SR_EOC			(1 << 1)
#define ADC_SR_AWD			(1 << 0)

/* --- ADC_CR1 values ------------------------------------------------------ */

/* AWDEN: Analog watchdog enable on regular channels */
#define ADC_CR1_AWDEN			(1 << 23)

/* JAWDEN: Analog watchdog enable on injected channels */
#define ADC_CR1_JAWDEN			(1 << 22)

/* Note: Bits [21:20] are reserved, and must be kept at reset value. */

/* DUALMOD[3:0]: Dual mode selection. (ADC1 only) */
/* Legend:
 * IND: Independent mode.
 * CRSISM: Combined regular simultaneous + injected simultaneous mode.
 * CRSATM: Combined regular simultaneous + alternate trigger mode.
 * CISFIM: Combined injected simultaneous + fast interleaved mode.
 * CISSIM: Combined injected simultaneous + slow interleaved mode.
 * ISM: Injected simultaneous mode only.
 * RSM: Regular simultaneous mode only.
 * FIM: Fast interleaved mode only.
 * SIM: Slow interleaved mode only.
 * ATM: Alternate trigger mode only.
 */
/****************************************************************************/
/* ADC_CR1 DUALMOD[3:0] ADC Mode Selection */
/** @defgroup adc_cr1_dualmod ADC Mode Selection
@ingroup STM32F1xx_adc_defines

@{*/
/** Independent (non-dual) mode */
#define ADC_CR1_DUALMOD_IND             (0x0 << 16)
/** Combined regular simultaneous + injected simultaneous mode. */
#define ADC_CR1_DUALMOD_CRSISM          (0x1 << 16)
/** Combined regular simultaneous + alternate trigger mode. */
#define ADC_CR1_DUALMOD_CRSATM          (0x2 << 16)
/** Combined injected simultaneous + fast interleaved mode. */
#define ADC_CR1_DUALMOD_CISFIM          (0x3 << 16)
/** Combined injected simultaneous + slow interleaved mode. */
#define ADC_CR1_DUALMOD_CISSIM          (0x4 << 16)
/** Injected simultaneous mode only. */
#define ADC_CR1_DUALMOD_ISM             (0x5 << 16)
/** Regular simultaneous mode only. */
#define ADC_CR1_DUALMOD_RSM             (0x6 << 16)
/** Fast interleaved mode only. */
#define ADC_CR1_DUALMOD_FIM             (0x7 << 16)
/** Slow interleaved mode only. */
#define ADC_CR1_DUALMOD_SIM             (0x8 << 16)
/** Alternate trigger mode only. */
#define ADC_CR1_DUALMOD_ATM             (0x9 << 16)
/**@}*/
#define ADC_CR1_DUALMOD_MASK		(0xF << 16)
#define ADC_CR1_DUALMOD_SHIFT		16

/* DISCNUM[2:0]: Discontinous mode channel count. */
/****************************************************************************/
/** @defgroup adc_cr1_discnum ADC Number of channels in discontinuous mode.
@ingroup STM32F1xx_adc_defines

@{*/
#define ADC_CR1_DISCNUM_1CHANNELS       (0x0 << 13)
#define ADC_CR1_DISCNUM_2CHANNELS       (0x1 << 13)
#define ADC_CR1_DISCNUM_3CHANNELS       (0x2 << 13)
#define ADC_CR1_DISCNUM_4CHANNELS       (0x3 << 13)
#define ADC_CR1_DISCNUM_5CHANNELS       (0x4 << 13)
#define ADC_CR1_DISCNUM_6CHANNELS       (0x5 << 13)
#define ADC_CR1_DISCNUM_7CHANNELS       (0x6 << 13)
#define ADC_CR1_DISCNUM_8CHANNELS       (0x7 << 13)
/**@}*/
#define ADC_CR1_DISCNUM_MASK		(0x7 << 13)
#define ADC_CR1_DISCNUM_SHIFT		13

/* JDISCEN: */ /** Discontinous mode on injected channels. */
#define ADC_CR1_JDISCEN			(1 << 12)

/* DISCEN: */ /** Discontinous mode on regular channels. */
#define ADC_CR1_DISCEN			(1 << 11)

/* JAUTO: */ /** Automatic Injection Group conversion. */
#define ADC_CR1_JAUTO			(1 << 10)

/* AWDSGL: */ /** Enable the watchdog on a single channel in scan mode. */
#define ADC_CR1_AWDSGL			(1 << 9)

/* SCAN: */ /** Scan mode. */
#define ADC_CR1_SCAN			(1 << 8)

/* JEOCIE: */ /** Interrupt enable for injected channels. */
#define ADC_CR1_JEOCIE			(1 << 7)

/* AWDIE: */ /** Analog watchdog interrupt enable. */
#define ADC_CR1_AWDIE			(1 << 6)

/* EOCIE: */ /** Interrupt enable EOC. */
#define ADC_CR1_EOCIE			(1 << 5)

/* AWDCH[4:0]: Analog watchdog channel bits. (Up to 17 other values reserved) */
/* Notes:
 * ADC1: Analog channel 16 and 17 are internally connected to the temperature
 * sensor and V_REFINT, respectively.
 * ADC2: Analog channel 16 and 17 are internally connected to V_SS.
 * ADC3: Analog channel 9, 14, 15, 16 and 17 are internally connected to V_SS.
 */
/****************************************************************************/
/* ADC_CR1 AWDCH[4:0] ADC watchdog channel */
/** @defgroup adc_watchdog_channel ADC watchdog channel
@ingroup STM32F1xx_adc_defines

@{*/
#define ADC_CR1_AWDCH_CHANNEL0		(0x00 << 0)
#define ADC_CR1_AWDCH_CHANNEL1		(0x01 << 0)
#define ADC_CR1_AWDCH_CHANNEL2		(0x02 << 0)
#define ADC_CR1_AWDCH_CHANNEL3		(0x03 << 0)
#define ADC_CR1_AWDCH_CHANNEL4		(0x04 << 0)
#define ADC_CR1_AWDCH_CHANNEL5		(0x05 << 0)
#define ADC_CR1_AWDCH_CHANNEL6		(0x06 << 0)
#define ADC_CR1_AWDCH_CHANNEL7		(0x07 << 0)
#define ADC_CR1_AWDCH_CHANNEL8		(0x08 << 0)
#define ADC_CR1_AWDCH_CHANNEL9		(0x09 << 0)
#define ADC_CR1_AWDCH_CHANNEL10		(0x0A << 0)
#define ADC_CR1_AWDCH_CHANNEL11		(0x0B << 0)
#define ADC_CR1_AWDCH_CHANNEL12		(0x0C << 0)
#define ADC_CR1_AWDCH_CHANNEL13		(0x0D << 0)
#define ADC_CR1_AWDCH_CHANNEL14		(0x0E << 0)
#define ADC_CR1_AWDCH_CHANNEL15		(0x0F << 0)
#define ADC_CR1_AWDCH_CHANNEL16		(0x10 << 0)
#define ADC_CR1_AWDCH_CHANNEL17		(0x11 << 0)
/**@}*/
#define ADC_CR1_AWDCH_MASK		(0x1F << 0)
#define ADC_CR1_AWDCH_SHIFT		0

/* --- ADC_CR2 values ------------------------------------------------------ */

/* TSVREFE: */ /** Temperature sensor and V_REFINT enable. (ADC1 only!) */
#define ADC_CR2_TSVREFE			(1 << 23)

/* SWSTART: */ /** Start conversion of regular channels. */
#define ADC_CR2_SWSTART			(1 << 22)

/* JSWSTART: */ /** Start conversion of injected channels. */
#define ADC_CR2_JSWSTART		(1 << 21)

/* EXTTRIG: */ /** External trigger conversion mode for regular channels. */
#define ADC_CR2_EXTTRIG			(1 << 20)

/* EXTSEL[2:0]: External event select for regular group. */
/* The following are only valid for ADC1 and ADC2. */
/****************************************************************************/
/* ADC_CR2 EXTSEL[2:0] ADC Trigger Identifier for ADC1 and ADC2 */
/** @defgroup adc_trigger_regular_12 ADC Trigger Identifier for ADC1 and ADC2
@ingroup STM32F1xx_adc_defines

@{*/
/** Timer 1 Compare Output 1 */
#define ADC_CR2_EXTSEL_TIM1_CC1		(0x0 << 17)
/** Timer 1 Compare Output 2 */
#define ADC_CR2_EXTSEL_TIM1_CC2		(0x1 << 17)
/** Timer 1 Compare Output 3 */
#define ADC_CR2_EXTSEL_TIM1_CC3		(0x2 << 17)
/** Timer 2 Compare Output 2 */
#define ADC_CR2_EXTSEL_TIM2_CC2		(0x3 << 17)
/** Timer 3 Trigger Output */
#define ADC_CR2_EXTSEL_TIM3_TRGO	(0x4 << 17)
/** Timer 4 Compare Output 4 */
#define ADC_CR2_EXTSEL_TIM4_CC4		(0x5 << 17)
/** External Interrupt 11 */
#define ADC_CR2_EXTSEL_EXTI11		(0x6 << 17)
/** Software Trigger */
#define ADC_CR2_EXTSEL_SWSTART		(0x7 << 17)
/**@}*/

/* The following are only valid for ADC3 */
/****************************************************************************/
/* ADC_CR2 EXTSEL[2:0] ADC Trigger Identifier for ADC3 */
/** @defgroup adc_trigger_regular_3 ADC Trigger Identifier for ADC3
@ingroup STM32F1xx_adc_defines

@{*/
/** Timer 2 Compare Output 1 */
#define ADC_CR2_EXTSEL_TIM3_CC1		(0x0 << 17)
/** Timer 2 Compare Output 3 */
#define ADC_CR2_EXTSEL_TIM2_CC3		(0x1 << 17)
/** Timer 1 Compare Output 3 */
#define ADC_CR2_EXTSEL_TIM1_CC3		(0x2 << 17)
/** Timer 8 Compare Output 1 */
#define ADC_CR2_EXTSEL_TIM8_CC1		(0x3 << 17)
/** Timer 8 Trigger Output */
#define ADC_CR2_EXTSEL_TIM8_TRGO	(0x4 << 17)
/** Timer 5 Compare Output 1 */
#define ADC_CR2_EXTSEL_TIM5_CC1		(0x5 << 17)
/** Timer 5 Compare Output 3 */
#define ADC_CR2_EXTSEL_TIM5_CC3		(0x6 << 17)
/**@}*/

#define ADC_CR2_EXTSEL_MASK		(0x7 << 17)
#define ADC_CR2_EXTSEL_SHIFT		17

/* Note: Bit 16 is reserved, must be kept at reset value. */

/* JEXTTRIG: External trigger conversion mode for injected channels. */
#define ADC_CR2_JEXTTRIG		(1 << 15)

/* JEXTSEL[2:0]: External event selection for injected group. */
/* The following are only valid for ADC1 and ADC2. */
/****************************************************************************/
/* ADC_CR2 JEXTSEL[2:0] ADC Injected Trigger Identifier for ADC1 and ADC2 */
/** @defgroup adc_trigger_injected_12 ADC Injected Trigger Identifier for ADC1 and ADC2
@ingroup STM32F1xx_adc_defines

@{*/
/** Timer 1 Trigger Output */
#define ADC_CR2_JEXTSEL_TIM1_TRGO	(0x0 << 12)
/** Timer 1 Compare Output 4 */
#define ADC_CR2_JEXTSEL_TIM1_CC4	(0x1 << 12)
/** Timer 2 Trigger Output */
#define ADC_CR2_JEXTSEL_TIM2_TRGO	(0x2 << 12)
/** Timer 2 Compare Output 1 */
#define ADC_CR2_JEXTSEL_TIM2_CC1	(0x3 << 12)
/** Timer 3 Compare Output 4 */
#define ADC_CR2_JEXTSEL_TIM3_CC4	(0x4 << 12)
/** Timer 4 Trigger Output */
#define ADC_CR2_JEXTSEL_TIM4_TRGO	(0x5 << 12)
/** External Interrupt 15 */
#define ADC_CR2_JEXTSEL_EXTI15		(0x6 << 12)
/** Injected Software Trigger */
#define ADC_CR2_JEXTSEL_JSWSTART	(0x7 << 12) /* Software start. */
/**@}*/

/* The following are the different meanings for ADC3 only. */
/****************************************************************************/
/* ADC_CR2 JEXTSEL[2:0] ADC Injected Trigger Identifier for ADC3 */
/** @defgroup adc_trigger_injected_3 ADC Injected Trigger Identifier for ADC3
@ingroup STM32F1xx_adc_defines

@{*/
/** Timer 1 Trigger Output */
#define ADC_CR2_JEXTSEL_TIM1_TRGO	(0x0 << 12)
/** Timer 1 Compare Output 4 */
#define ADC_CR2_JEXTSEL_TIM1_CC4	(0x1 << 12)
/** Timer 4 Compare Output 3 */
#define ADC_CR2_JEXTSEL_TIM4_CC3	(0x2 << 12)
/** Timer 8 Compare Output 2 */
#define ADC_CR2_JEXTSEL_TIM8_CC2	(0x3 << 12)
/** Timer 8 Compare Output 4 */
#define ADC_CR2_JEXTSEL_TIM8_CC4	(0x4 << 12)
/** Timer 5 Trigger Output */
#define ADC_CR2_JEXTSEL_TIM5_TRGO	(0x5 << 12)
/** Timer53 Compare Output 4 */
#define ADC_CR2_JEXTSEL_TIM5_CC4	(0x6 << 12)
/** Injected Software Trigger */
#define ADC_CR2_JEXTSEL_JSWSTART	(0x7 << 12) /* Software start. */
/**@}*/

#define ADC_CR2_JEXTSEL_MASK		(0x7 << 12)
#define ADC_CR2_JEXTSEL_SHIFT		12

/* ALIGN: Data alignement. */
#define ADC_CR2_ALIGN_RIGHT             (0 << 11)
#define ADC_CR2_ALIGN_LEFT              (1 << 11)
#define ADC_CR2_ALIGN			(1 << 11)

/* Note: Bits [10:9] are reserved and must be kept at reset value. */

/* DMA: Direct memory access mode. (ADC1 and ADC3 only!) */
#define ADC_CR2_DMA			(1 << 8)

/* Note: Bits [7:4] are reserved and must be kept at reset value. */

/* RSTCAL: Reset calibration. */
#define ADC_CR2_RSTCAL			(1 << 3)

/* CAL: A/D Calibration. */
#define ADC_CR2_CAL			(1 << 2)

/* CONT: Continous conversion. */
#define ADC_CR2_CONT			(1 << 1)

/* ADON: A/D converter On/Off. */
/* Note: If any other bit in this register apart from ADON is changed at the
 * same time, then conversion is not triggered. This is to prevent triggering
 * an erroneous conversion.
 * Conclusion: Must be separately written.
 */
#define ADC_CR2_ADON			(1 << 0)

/* --- ADC_SMPR1 values ---------------------------------------------------- */
#define ADC_SMPR1_SMP17_LSB		21
#define ADC_SMPR1_SMP16_LSB		18
#define ADC_SMPR1_SMP15_LSB		15
#define ADC_SMPR1_SMP14_LSB		12
#define ADC_SMPR1_SMP13_LSB		9
#define ADC_SMPR1_SMP12_LSB		6
#define ADC_SMPR1_SMP11_LSB		3
#define ADC_SMPR1_SMP10_LSB		0
#define ADC_SMPR1_SMP17_MSK		(0x7 << ADC_SMP17_LSB)
#define ADC_SMPR1_SMP16_MSK		(0x7 << ADC_SMP16_LSB)
#define ADC_SMPR1_SMP15_MSK		(0x7 << ADC_SMP15_LSB)
#define ADC_SMPR1_SMP14_MSK		(0x7 << ADC_SMP14_LSB)
#define ADC_SMPR1_SMP13_MSK		(0x7 << ADC_SMP13_LSB)
#define ADC_SMPR1_SMP12_MSK		(0x7 << ADC_SMP12_LSB)
#define ADC_SMPR1_SMP11_MSK		(0x7 << ADC_SMP11_LSB)
#define ADC_SMPR1_SMP10_MSK		(0x7 << ADC_SMP10_LSB)
/****************************************************************************/
/* ADC_SMPR1 ADC Sample Time Selection for Channels */
/** @defgroup adc_sample_r1 ADC Sample Time Selection for ADC1
@ingroup STM32F1xx_adc_defines

@{*/
#define ADC_SMPR1_SMP_1DOT5CYC		0x0
#define ADC_SMPR1_SMP_7DOT5CYC		0x1
#define ADC_SMPR1_SMP_13DOT5CYC		0x2
#define ADC_SMPR1_SMP_28DOT5CYC		0x3
#define ADC_SMPR1_SMP_41DOT5CYC		0x4
#define ADC_SMPR1_SMP_55DOT5CYC		0x5
#define ADC_SMPR1_SMP_71DOT5CYC		0x6
#define ADC_SMPR1_SMP_239DOT5CYC	0x7
/**@}*/

/* --- ADC_SMPR2 values ---------------------------------------------------- */

#define ADC_SMPR2_SMP9_LSB		27
#define ADC_SMPR2_SMP8_LSB		24
#define ADC_SMPR2_SMP7_LSB		21
#define ADC_SMPR2_SMP6_LSB		18
#define ADC_SMPR2_SMP5_LSB		15
#define ADC_SMPR2_SMP4_LSB		12
#define ADC_SMPR2_SMP3_LSB		9
#define ADC_SMPR2_SMP2_LSB		6
#define ADC_SMPR2_SMP1_LSB		3
#define ADC_SMPR2_SMP0_LSB		0
#define ADC_SMPR2_SMP9_MSK		(0x7 << ADC_SMP9_LSB)
#define ADC_SMPR2_SMP8_MSK		(0x7 << ADC_SMP8_LSB)
#define ADC_SMPR2_SMP7_MSK		(0x7 << ADC_SMP7_LSB)
#define ADC_SMPR2_SMP6_MSK		(0x7 << ADC_SMP6_LSB)
#define ADC_SMPR2_SMP5_MSK		(0x7 << ADC_SMP5_LSB)
#define ADC_SMPR2_SMP4_MSK		(0x7 << ADC_SMP4_LSB)
#define ADC_SMPR2_SMP3_MSK		(0x7 << ADC_SMP3_LSB)
#define ADC_SMPR2_SMP2_MSK		(0x7 << ADC_SMP2_LSB)
#define ADC_SMPR2_SMP1_MSK		(0x7 << ADC_SMP1_LSB)
#define ADC_SMPR2_SMP0_MSK		(0x7 << ADC_SMP0_LSB)
/****************************************************************************/
/* ADC_SMPR2 ADC Sample Time Selection for Channels */
/** @defgroup adc_sample_r2 ADC Sample Time Selection for ADC2
@ingroup STM32F1xx_adc_defines

@{*/
#define ADC_SMPR2_SMP_1DOT5CYC		0x0
#define ADC_SMPR2_SMP_7DOT5CYC		0x1
#define ADC_SMPR2_SMP_13DOT5CYC		0x2
#define ADC_SMPR2_SMP_28DOT5CYC		0x3
#define ADC_SMPR2_SMP_41DOT5CYC		0x4
#define ADC_SMPR2_SMP_55DOT5CYC		0x5
#define ADC_SMPR2_SMP_71DOT5CYC		0x6
#define ADC_SMPR2_SMP_239DOT5CYC	0x7
/**@}*/

/* --- ADC_SMPRx generic values -------------------------------------------- */
/****************************************************************************/
/* ADC_SMPRG ADC Sample Time Selection for Channels */
/** @defgroup adc_sample_rg ADC Sample Time Selection Generic
@ingroup STM32F1xx_adc_defines

@{*/
#define ADC_SMPR_SMP_1DOT5CYC		0x0
#define ADC_SMPR_SMP_7DOT5CYC		0x1
#define ADC_SMPR_SMP_13DOT5CYC		0x2
#define ADC_SMPR_SMP_28DOT5CYC		0x3
#define ADC_SMPR_SMP_41DOT5CYC		0x4
#define ADC_SMPR_SMP_55DOT5CYC		0x5
#define ADC_SMPR_SMP_71DOT5CYC		0x6
#define ADC_SMPR_SMP_239DOT5CYC		0x7
/**@}*/

/* --- ADC_JOFRx, ADC_HTR, ADC_LTR values ---------------------------------- */

#define ADC_JOFFSET_LSB			0
#define ADC_JOFFSET_MSK			(0x7ff << 0)
#define ADC_HT_LSB			0
#define ADC_HT_MSK			(0x7ff << 0)
#define ADC_LT_LSB			0
#define ADC_LT_MSK			(0x7ff << 0)

/* --- ADC_SQR1 values ----------------------------------------------------- */

#define ADC_SQR1_L_LSB			20
#define ADC_SQR1_SQ16_LSB		15
#define ADC_SQR1_SQ15_LSB		10
#define ADC_SQR1_SQ14_LSB		5
#define ADC_SQR1_SQ13_LSB		0
#define ADC_SQR1_L_MSK			(0xf << ADC_L_LSB)
#define ADC_SQR1_SQ16_MSK		(0x1f << ADC_SQ16_LSB)
#define ADC_SQR1_SQ15_MSK		(0x1f << ADC_SQ15_LSB)
#define ADC_SQR1_SQ14_MSK		(0x1f << ADC_SQ14_LSB)
#define ADC_SQR1_SQ13_MSK		(0x1f << ADC_SQ13_LSB)
/* TODO Fix error
#define ADC_SQR1_L_MSK			(0xf << ADC_SQR1_L_LSB)
#define ADC_SQR1_SQ16_MSK		(0x1f << ADC_SQR1_SQ16_LSB)
#define ADC_SQR1_SQ15_MSK		(0x1f << ADC_SQR1_SQ15_LSB)
#define ADC_SQR1_SQ14_MSK		(0x1f << ADC_SQR1_SQ14_LSB)
#define ADC_SQR1_SQ13_MSK		(0x1f << ADC_SQR1_SQ13_LSB)
*/

/* --- ADC_SQR2 values ----------------------------------------------------- */

#define ADC_SQR2_SQ12_LSB		25
#define ADC_SQR2_SQ11_LSB		20
#define ADC_SQR2_SQ10_LSB		15
#define ADC_SQR2_SQ9_LSB		10
#define ADC_SQR2_SQ8_LSB		5
#define ADC_SQR2_SQ7_LSB		0
#define ADC_SQR2_SQ12_MSK		(0x1f << ADC_SQ12_LSB)
#define ADC_SQR2_SQ11_MSK		(0x1f << ADC_SQ11_LSB)
#define ADC_SQR2_SQ10_MSK		(0x1f << ADC_SQ10_LSB)
#define ADC_SQR2_SQ9_MSK		(0x1f << ADC_SQ9_LSB)
#define ADC_SQR2_SQ8_MSK		(0x1f << ADC_SQ8_LSB)
#define ADC_SQR2_SQ7_MSK		(0x1f << ADC_SQ7_LSB)
/* TODO Fix error
#define ADC_SQR2_SQ12_MSK		(0x1f << ADC_SQR2_SQ12_LSB)
#define ADC_SQR2_SQ11_MSK		(0x1f << ADC_SQR2_SQ11_LSB)
#define ADC_SQR2_SQ10_MSK		(0x1f << ADC_SQR2_SQ10_LSB)
#define ADC_SQR2_SQ9_MSK		(0x1f << ADC_SQR2_SQ9_LSB)
#define ADC_SQR2_SQ8_MSK		(0x1f << ADC_SQR2_SQ8_LSB)
#define ADC_SQR2_SQ7_MSK		(0x1f << ADC_SQR2_SQ7_LSB)
*/

/* --- ADC_SQR3 values ----------------------------------------------------- */

#define ADC_SQR3_SQ6_LSB		25
#define ADC_SQR3_SQ5_LSB		20
#define ADC_SQR3_SQ4_LSB		15
#define ADC_SQR3_SQ3_LSB		10
#define ADC_SQR3_SQ2_LSB		5
#define ADC_SQR3_SQ1_LSB		0
#define ADC_SQR3_SQ6_MSK		(0x1f << ADC_SQ6_LSB)
#define ADC_SQR3_SQ5_MSK		(0x1f << ADC_SQ5_LSB)
#define ADC_SQR3_SQ4_MSK		(0x1f << ADC_SQ4_LSB)
#define ADC_SQR3_SQ3_MSK		(0x1f << ADC_SQ3_LSB)
#define ADC_SQR3_SQ2_MSK		(0x1f << ADC_SQ2_LSB)
#define ADC_SQR3_SQ1_MSK		(0x1f << ADC_SQ1_LSB)
/* TODO Fix error
#define ADC_SQR3_SQ6_MSK		(0x1f << ADC_SQR3_SQ6_LSB)
#define ADC_SQR3_SQ5_MSK		(0x1f << ADC_SQR3_SQ5_LSB)
#define ADC_SQR3_SQ4_MSK		(0x1f << ADC_SQR3_SQ4_LSB)
#define ADC_SQR3_SQ3_MSK		(0x1f << ADC_SQR3_SQ3_LSB)
#define ADC_SQR3_SQ2_MSK		(0x1f << ADC_SQR3_SQ2_LSB)
#define ADC_SQR3_SQ1_MSK		(0x1f << ADC_SQR3_SQ1_LSB)
*/
/* --- ADC_JSQR values ----------------------------------------------------- */

#define ADC_JSQR_JL_LSB			20
#define ADC_JSQR_JSQ4_LSB		15
#define ADC_JSQR_JSQ3_LSB		10
#define ADC_JSQR_JSQ2_LSB		5
#define ADC_JSQR_JSQ1_LSB		0
#define ADC_JSQR_JL_MSK			(0x2 << ADC_JL_LSB)
#define ADC_JSQR_JSQ4_MSK		(0x1f << ADC_JSQ4_LSB)
#define ADC_JSQR_JSQ3_MSK		(0x1f << ADC_JSQ3_LSB)
#define ADC_JSQR_JSQ2_MSK		(0x1f << ADC_JSQ2_LSB)
#define ADC_JSQR_JSQ1_MSK		(0x1f << ADC_JSQ1_LSB)
/* TODO Fix error
#define ADC_JSQR_JL_MSK			(0x2 << ADC_JSQR_JL_LSB)
#define ADC_JSQR_JSQ4_MSK		(0x1f << ADC_JSQR_JSQ4_LSB)
#define ADC_JSQR_JSQ3_MSK		(0x1f << ADC_JSQR_JSQ3_LSB)
#define ADC_JSQR_JSQ2_MSK		(0x1f << ADC_JSQR_JSQ2_LSB)
#define ADC_JSQR_JSQ1_MSK		(0x1f << ADC_JSQR_JSQ1_LSB)
*/

/* --- ADC_JDRx, ADC_DR values --------------------------------------------- */

#define ADC_JDATA_LSB			0
#define ADC_DATA_LSB			0
#define ADC_ADC2DATA_LSB		16 /* ADC1 only (dual mode) */
#define ADC_JDATA_MSK			(0xffff << ADC_JDATA_LSB)
#define ADC_DATA_MSK			(0xffff << ADC_DA)
#define ADC_ADC2DATA_MSK		(0xffff << ADC_ADC2DATA_LSB)
					/* ADC1 only (dual mode) */

/* --- Function prototypes ------------------------------------------------- */

<<<<<<< HEAD
=======
BEGIN_DECLS

/* TODO */
>>>>>>> 5ad8f26e
void adc_enable_analog_watchdog_regular(u32 adc);
void adc_disable_analog_watchdog_regular(u32 adc);
void adc_enable_analog_watchdog_injected(u32 adc);
void adc_disable_analog_watchdog_injected(u32 adc);
void adc_enable_discontinous_mode_regular(u32 adc);
void adc_disable_discontinous_mode_regular(u32 adc);
void adc_enable_discontinous_mode_injected(u32 adc);
void adc_disable_discontinous_mode_injected(u32 adc);
void adc_enable_automatic_injected_group_conversion(u32 adc);
void adc_disable_automatic_injected_group_conversion(u32 adc);
void adc_enable_analog_watchdog_on_all_channels(u32 adc);
void adc_enable_analog_watchdog_on_selected_channel(u32 adc, u8 channel);
void adc_enable_scan_mode(u32 adc);
void adc_disable_scan_mode(u32 adc);
void adc_enable_jeoc_interrupt(u32 adc);
void adc_disable_jeoc_interrupt(u32 adc);
void adc_enable_awd_interrupt(u32 adc);
void adc_disable_awd_interrupt(u32 adc);
void adc_enable_eoc_interrupt(u32 adc);
void adc_disable_eoc_interrupt(u32 adc);
void adc_enable_temperature_sensor(u32 adc);
void adc_disable_temperature_sensor(u32 adc);
void adc_start_conversion_regular(u32 adc);
void adc_start_conversion_injected(u32 adc);
void adc_enable_external_trigger_regular(u32 adc, u32 trigger);
void adc_disable_external_trigger_regular(u32 adc);
void adc_enable_external_trigger_injected(u32 adc, u32 trigger);
void adc_disable_external_trigger_injected(u32 adc);
void adc_set_left_aligned(u32 adc);
void adc_set_right_aligned(u32 adc);
void adc_enable_dma(u32 adc);
void adc_disable_dma(u32 adc);
void adc_reset_calibration(u32 adc);
void adc_calibration(u32 adc);
void adc_set_continous_conversion_mode(u32 adc);
void adc_set_single_conversion_mode(u32 adc);
void adc_on(u32 adc);
void adc_off(u32 adc);
void adc_set_conversion_time(u32 adc, u8 channel, u8 time);
void adc_set_conversion_time_on_all_channels(u32 adc, u8 time);
void adc_set_watchdog_high_threshold(u32 adc, u16 threshold);
void adc_set_watchdog_low_threshold(u32 adc, u16 threshold);
void adc_set_regular_sequence(u32 adc, u8 length, u8 channel[]);
void adc_set_injected_sequence(u32 adc, u8 length, u8 channel[]);

<<<<<<< HEAD
#endif
/**@}*/
=======
END_DECLS

#endif
>>>>>>> 5ad8f26e
<|MERGE_RESOLUTION|>--- conflicted
+++ resolved
@@ -677,12 +677,9 @@
 
 /* --- Function prototypes ------------------------------------------------- */
 
-<<<<<<< HEAD
-=======
 BEGIN_DECLS
 
 /* TODO */
->>>>>>> 5ad8f26e
 void adc_enable_analog_watchdog_regular(u32 adc);
 void adc_disable_analog_watchdog_regular(u32 adc);
 void adc_enable_analog_watchdog_injected(u32 adc);
@@ -728,11 +725,7 @@
 void adc_set_regular_sequence(u32 adc, u8 length, u8 channel[]);
 void adc_set_injected_sequence(u32 adc, u8 length, u8 channel[]);
 
-<<<<<<< HEAD
+END_DECLS
+
 #endif
 /**@}*/
-=======
-END_DECLS
-
-#endif
->>>>>>> 5ad8f26e
